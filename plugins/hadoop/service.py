--- conflicted
+++ resolved
@@ -487,7 +487,34 @@
             self._daemon_control(datanode, "hbase", "regionserver", "stop", ssh_options, as_user=as_user)
             i += 1
 
-<<<<<<< HEAD
+        # kill namenode processes
+        print "Stopping namenode processes..."
+        self._daemon_control(namenode, "hbase", "zookeeper", "stop", ssh_options, as_user=as_user)
+        self._daemon_control(namenode, "hbase", "master", "stop", ssh_options, as_user=as_user)
+
+    def start_hbase(self, ssh_options, as_user="hadoop"):
+        namenode = self.get_namenode()
+        if namenode is None:
+            self.logger.error("No namenode running. Aborting.")
+            return None
+
+        datanodes = self.get_datanodes()
+        if datanodes is None:
+            self.logger.error("No datanodes running. Aborting.")
+            return None
+
+        # start namenode processes
+        print "Starting namenode processes..."
+        self._daemon_control(namenode, "hbase", "zookeeper", "start", ssh_options, as_user=as_user)
+        self._daemon_control(namenode, "hbase", "master", "start", ssh_options, as_user=as_user)
+
+        # start processes on data node
+        i = 1
+        for datanode in datanodes:
+            print "Starting datanode #%d processes..." % i
+            self._daemon_control(datanode, "hbase", "regionserver", "start", ssh_options, as_user=as_user)
+            i += 1
+
     #Note: the server_type parameter must be either "master" or "slave"
     def _remote_start_cloudbase_processes(self, instance, server_type, ssh_options, as_user="hadoop"):
         command = "su -s /bin/bash - %s -c \"/usr/bin/drsi-init-%s.sh\"" % (as_user, server_type)
@@ -496,39 +523,6 @@
         subprocess.call(ssh_command, shell=True)
         
     def start_cloudbase(self, ssh_options, as_user="hadoop"):
-=======
-        # kill namenode processes
-        print "Stopping namenode processes..."
-        self._daemon_control(namenode, "hbase", "zookeeper", "stop", ssh_options, as_user=as_user)
-        self._daemon_control(namenode, "hbase", "master", "stop", ssh_options, as_user=as_user)
-
-    def start_hbase(self, ssh_options, as_user="hadoop"):
->>>>>>> 66df3d18
-        namenode = self.get_namenode()
-        if namenode is None:
-            self.logger.error("No namenode running. Aborting.")
-            return None
-
-        datanodes = self.get_datanodes()
-        if datanodes is None:
-            self.logger.error("No datanodes running. Aborting.")
-            return None
-<<<<<<< HEAD
-=======
-
-        # start namenode processes
-        print "Starting namenode processes..."
-        self._daemon_control(namenode, "hbase", "zookeeper", "start", ssh_options, as_user=as_user)
-        self._daemon_control(namenode, "hbase", "master", "start", ssh_options, as_user=as_user)
-
-        # start processes on data node
-        i = 1
-        for datanode in datanodes:
-            print "Starting datanode #%d processes..." % i
-            self._daemon_control(datanode, "hbase", "regionserver", "start", ssh_options, as_user=as_user)
-            i += 1
->>>>>>> 66df3d18
-
         # start processes on data node
         i = 1
         for datanode in datanodes:
