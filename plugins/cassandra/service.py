--- conflicted
+++ resolved
@@ -238,17 +238,10 @@
             self.logger.debug("Sleeping for %d seconds..." % wait_time)
             time.sleep(wait_time)
 
-<<<<<<< HEAD
     def hack_config_for_multi_region(self, ssh_options, seeds):
         instances = self.get_instances()
         downloaded_file = "cassandra.yaml.downloaded"
         for instance in instances:
-=======
-    def _modify_config_file(self, instance, config_file, seed_ips, token, set_tokens=True, auto_bootstrap=False):
-        # XML (0.6.x) 
-        if config_file.endswith(".xml"):
-            remote_file = "storage-conf.xml"
->>>>>>> 793e6b44
 
             # download config file
             print "downloading config from %s" % instance.public_dns_name
@@ -415,9 +408,6 @@
             else :
                 self.logger.info("Move succeeded for instance %s..." % instance.id)
 
-<<<<<<< HEAD
-    def start_cassandra(self, ssh_options, config_file, create_keyspaces=False, instances=None, print_ring=True):
-=======
     def _validate_ring(self, instance, ssh_options):
         """Run nodetool to verify that a ring is valid."""
 
@@ -460,7 +450,6 @@
             self.logger.info("Attempting to start again (%s of %s)" % (self.current_attempt-1, self.MAX_RESTART_ATTEMPTS))
             print("Cassandra failed to start - attempting to start again (%s of %s)" % (self.current_attempt-1, self.MAX_RESTART_ATTEMPTS))
 
->>>>>>> 793e6b44
         if instances is None:
             instances = self.get_instances()
 
